--- conflicted
+++ resolved
@@ -396,7 +396,6 @@
             return Normalize(self.mean, self.std, self.order)
 
     def _collect_data(self, data: "AbstractDataset") -> torch.Tensor:
-<<<<<<< HEAD
         ds: DatasetWrapper = getattr(data, f"{self.subset}_dataset")
         original_transform = ds.transform
 
@@ -404,17 +403,8 @@
         preceding = SmartCompose(original_transform.transforms[:idx])
         ds.transform = preceding
 
-        data = torch.stack([x for x, *_ in ds]).to(torch.float32)
+        data = torch.stack([x.features for x in ds]).to(torch.float32)
         ds.transform = original_transform
-=======
-        dataset_wrapper = getattr(data, f"{self.subset}_dataset")
-        original_transform = dataset_wrapper.transform
-        dataset_wrapper.transform = None
-        data = torch.stack([x.features for x in dataset_wrapper]).to(
-            torch.float32
-        )
-        dataset_wrapper.transform = original_transform
->>>>>>> 17466800
         return data
 
     def setup(self, data: "AbstractDataset") -> None:
