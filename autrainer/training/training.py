--- conflicted
+++ resolved
@@ -479,12 +479,7 @@
                     disable=self.disable_progress_bar,
                 )
             ):
-<<<<<<< HEAD
-                data = data.to(self.DEVICE, non_blocking=pm)
-                target = target.to(self.DEVICE, non_blocking=pm)
-=======
-                data.to(self.DEVICE)
->>>>>>> e7170d1f
+                data.to(self.DEVICE, non_blocking=pm)
                 self.callback_manager.callback(
                     position="cb_on_step_begin",
                     trainer=self,
@@ -584,14 +579,8 @@
                     iteration=step,
                 )
                 self.train_loader_iter = iter(self.train_loader)
-<<<<<<< HEAD
-                data, target, sample_idx = next(self.train_loader_iter)
-            data = data.to(self.DEVICE, non_blocking=pm)
-            target = target.to(self.DEVICE, non_blocking=pm)
-=======
                 data = next(self.train_loader_iter)
-            data.to(self.DEVICE)
->>>>>>> e7170d1f
+            data.to(self.DEVICE, non_blocking=pm)
             self.callback_manager.callback(
                 position="cb_on_step_begin",
                 trainer=self,
@@ -721,12 +710,8 @@
             **kwargs,
         )
         self.model.eval()
-<<<<<<< HEAD
-        self.model = self.model.to(self.DEVICE)
+        self.model.to(self.DEVICE)
         lk = self._loader_kwargs["dev" if dev_evaluation else "test"]
-=======
-        self.model.to(self.DEVICE)
->>>>>>> e7170d1f
         results = self._evaluate(
             loader=loader,
             tracker=tracker,
@@ -858,18 +843,11 @@
                     trainer=self,
                     batch_idx=batch_idx,
                 )
-<<<<<<< HEAD
-                output = self.model(features.to(self.DEVICE, non_blocking=pm))
-                loss = self.criterion(
-                    self.data.target_transform.probabilities_training(output),
-                    target.to(self.DEVICE, non_blocking=pm),
-=======
-                data.to(self.DEVICE)
+                data.to(self.DEVICE, non_blocking=pm)
                 output = self.model(**create_model_inputs(self.model, data))
                 loss = self.criterion(
                     self.data.target_transform.probabilities_training(output),
                     data.target,
->>>>>>> e7170d1f
                 )
                 reduced_loss = loss.mean().item()
                 losses += reduced_loss
