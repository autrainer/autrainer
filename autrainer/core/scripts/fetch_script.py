--- conflicted
+++ resolved
@@ -75,15 +75,10 @@
         print("Fetching models...")
         for name, model in self.models.items():
             print(f" - {name}")
-<<<<<<< HEAD
             model_checkpoint = model.pop("model_checkpoint", None)
             if model_checkpoint:
                 continue  # no need to download if checkpoint is provided
-            model.pop("transform", None)
-=======
             self._download_transform(model.pop("transform", None))
-            model.pop("model_checkpoint", None)
->>>>>>> 4ae7ebd3
             model.pop("optimizer_checkpoint", None)
             model.pop("scheduler_checkpoint", None)
             model.pop("skip_last_layer", None)
