import os
<<<<<<< HEAD
import warnings
=======
from unittest.mock import patch
>>>>>>> 83f879df

from omegaconf import DictConfig, OmegaConf
import pytest
import torch

import autrainer.cli
from autrainer.models import FFNN

from .utils import BaseIndividualTempDir


class TestCLIIntegration(BaseIndividualTempDir):
    @pytest.mark.parametrize(
        "dataset, model, train_type, iterations, reuse_temp_dir",
        [
            ("ToyTabular-C", "ToyFFNN", "epoch", 1, False),
            ("ToyTabular-C", "ToyFFNN", "epoch", 2, True),
            ("ToyTabular-R", "ToyFFNN", "epoch", 1, False),
            ("ToyTabular-MLC", "ToyFFNN", "epoch", 1, False),
            ("ToyTabular-C", "ToyFFNN", "step", 100, False),
            ("ToyTabular-C", "ToyFFNN", "step", 200, True),
            ("ToyTabular-R", "ToyFFNN", "step", 100, False),
            ("ToyTabular-MLC", "ToyFFNN", "step", 100, False),
        ],
    )
    def test_train_postprocess(
        self,
        dataset: str,
        model: str,
        train_type: str,
        iterations: int,
        reuse_temp_dir: bool,
        capfd: pytest.CaptureFixture,
    ) -> None:
        assert train_type in ["epoch", "step"], "Invalid train type."
        autrainer.cli.create(empty=True, force=True)
        config = OmegaConf.load("conf/config.yaml")
        if train_type == "epoch":
            config = self._setup_epoch(config, iterations)
        else:
            config = self._setup_step(config, iterations)
        config["progress_bar"] = False
        config["hydra"]["sweeper"]["params"]["dataset"] = dataset
        config["hydra"]["sweeper"]["params"]["model"] = model
        OmegaConf.save(config, "conf/config.yaml")
        self._train_postprocess(capfd)

    @staticmethod
    def _setup_epoch(config: DictConfig, iterations: int) -> DictConfig:
        config["iterations"] = iterations
        return config

    @staticmethod
    def _setup_step(config: DictConfig, iterations: int) -> DictConfig:
        config["training_type"] = "step"
        config["iterations"] = iterations
        config["eval_frequency"] = 100
        config["save_frequency"] = iterations
        return config

    @staticmethod
    def _train_postprocess(capfd: pytest.CaptureFixture) -> None:
        with patch("sys.argv", [""]):
            autrainer.cli.train()
        out, _ = capfd.readouterr()
        print(out)
        assert "Best results at" in out, "Should print training results."
        assert "Test results:" in out, "Should print test results."

        with patch("sys.argv", [""]):
            autrainer.cli.train()
        out, _ = capfd.readouterr()
        assert "Filtered:" in out, "Should print skipping message."

        autrainer.cli.postprocess("results", "default")
        autrainer.cli.postprocess("results", "default", aggregate=[["seed"]])
        _, err = capfd.readouterr()
        assert err == "", "Should not print error message."
        run_dirs = [
            f
            for f in os.listdir("results/default/training")
            if os.path.isdir(os.path.join("results/default/training", f))
        ]
        assert len(run_dirs) == 1, "Should have only one run directory."


class TestCheckpointsIntegration(BaseIndividualTempDir):
    @staticmethod
    def _load_state(module: torch.nn.Module, name: str, subdir: str) -> None:
        with warnings.catch_warnings():
            warnings.simplefilter("ignore", category=UserWarning)
            module.load_state_dict(
                torch.load(
                    f"results/default/training/{name}/{subdir}/model.pt",
                    map_location="cpu",
                    weights_only=True,
                )
            )
        module.eval()

    def test_checkpoints(self) -> None:
        autrainer.cli.create(empty=True)
        autrainer.cli.train({"scheduler": "StepLR"})
        run_dirs = [
            f
            for f in os.listdir("results/default/training")
            if os.path.isdir(os.path.join("results/default/training", f))
        ]
        assert len(run_dirs) == 1, "Should have only one run directory."

        autrainer.cli.show("model", "ToyFFNN", save=True)
        model_cfg = OmegaConf.load("conf/model/ToyFFNN.yaml")
        run_dir = f"results/default/training/{run_dirs[0]}/_best"
        model_cfg["id"] = "ToyFFNN-CKPT"
        model_cfg["model_checkpoint"] = f"{run_dir}/model.pt"
        model_cfg["optimizer_checkpoint"] = f"{run_dir}/optimizer.pt"
        model_cfg["scheduler_checkpoint"] = f"{run_dir}/scheduler.pt"
        OmegaConf.save(model_cfg, "conf/model/ToyFFNN-CKPT.yaml")

        autrainer.cli.show("dataset", "ToyTabular-C", save=True)
        dataset_cfg = OmegaConf.load("conf/dataset/ToyTabular-C.yaml")
        dataset_cfg["id"] = "ToyTabular-C-7"
        dataset_cfg["num_targets"] = 7
        OmegaConf.save(dataset_cfg, "conf/dataset/ToyTabular-C-7.yaml")

        autrainer.cli.train(
            {
                "dataset": "ToyTabular-C-7",
                "model": "ToyFFNN-CKPT",
                "scheduler": "StepLR",
            }
        )
        run_dirs = [
            f
            for f in os.listdir("results/default/training")
            if os.path.isdir(os.path.join("results/default/training", f))
        ]
        assert len(run_dirs) == 2, "Should have two run directories."
        r1 = next(r for r in run_dirs if "ToyFFNN-CKPT" not in r)
        r2 = next(r for r in run_dirs if "ToyFFNN-CKPT" in r)
        m1 = FFNN(10, 64, 64)
        self._load_state(m1, r1, "_best")
        m2 = FFNN(7, 64, 64)
        self._load_state(m2, r2, "_initial")
        x = torch.randn(4, 64)
        assert torch.allclose(
            m1.embeddings(x), m2.embeddings(x)
        ), "Should have same embeddings."<|MERGE_RESOLUTION|>--- conflicted
+++ resolved
@@ -1,9 +1,6 @@
 import os
-<<<<<<< HEAD
+from unittest.mock import patch
 import warnings
-=======
-from unittest.mock import patch
->>>>>>> 83f879df
 
 from omegaconf import DictConfig, OmegaConf
 import pytest
