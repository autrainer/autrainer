import os
import random
from typing import List, Optional, Tuple, Union

import numpy as np
import pandas as pd
import pytest
import torch

from autrainer.datasets import (
    AIBO,
    EDANSA2019,
    AbstractDataset,
    BaseClassificationDataset,
    BaseMLClassificationDataset,
    BaseMTRegressionDataset,
    BaseRegressionDataset,
    DCASE2016Task1,
    DCASE2018Task3,
    DCASE2020Task1A,
    EmoDB,
    SpeechCommands,
    ToyDataset,
)
from autrainer.datasets.utils import AbstractTargetTransform

from .utils import BaseIndividualTempDir


class MockTargetTransform(AbstractTargetTransform):
    def encode(self, x: int) -> int:
        return x

    def decode(self, x: int) -> int:
        return x


class MockBaseInvalidDataset(AbstractDataset):
    def __init__(self, **kwargs) -> None:
        super().__init__(task="invalid", **kwargs)

    @property
    def target_transform(self) -> AbstractTargetTransform:
        return MockTargetTransform()

    @property
    def output_dim(self) -> int:
        return 10


class TestBaseDatasets(BaseIndividualTempDir):
    @staticmethod
    def _mock_dataframes(
        path: str,
        index_column: str = "index",
        target_column: str = "target",
        file_type: str = "npy",
        target_type: str = "classification",
        num_files: int = 10,
        output_files: Optional[List[str]] = None,
    ) -> None:
        assert target_type in [
            "classification",
            "ml-classification",
            "regression",
            "mt-regression",
        ]
        os.makedirs(os.path.join(path, "default"), exist_ok=True)
        df = pd.DataFrame()
        df[index_column] = [f"file{i}.{file_type}" for i in range(num_files)]
        if target_type == "classification":
            df[target_column] = [i % 10 for i in range(num_files)]
        elif target_type == "regression":
            df[target_column] = [i for i in range(num_files)]
        elif target_type == "ml-classification":
            for i in range(10):
                df[f"target_{i}"] = torch.randint(0, 2, (num_files,)).tolist()
        else:
            for i in range(10):
                df[f"target_{i}"] = torch.rand(num_files).tolist()

        output_files = output_files or ["train", "dev", "test"]
        for output_file in output_files:
            df.to_csv(os.path.join(path, f"{output_file}.csv"), index=False)

    @staticmethod
    def _mock_data(
        path: str,
        shape: Tuple[int, ...],
        features_subdir: str = "default",
        index_column: str = "index",
        output_files: Optional[List[str]] = None,
    ) -> None:
        if output_files is None:
            output_files = ["train", "dev", "test"]
        dfs = [
            pd.read_csv(os.path.join(path, f"{f}.csv")) for f in output_files
        ]
        for df in dfs:
            for filename in df[index_column]:
                np.save(
                    os.path.join(path, features_subdir, filename),
                    np.random.rand(*shape),
                )

    @staticmethod
    def _mock_dataset_kwargs() -> dict:
        return {
            "path": "data/TestDataset",
            "features_subdir": "default",
            "seed": 42,
            "metrics": ["autrainer.metrics.Accuracy"],
            "tracking_metric": "autrainer.metrics.Accuracy",
            "index_column": "index",
            "target_column": "target",
            "file_type": "npy",
            "file_handler": "autrainer.datasets.utils.NumpyFileHandler",
        }

    def test_invalid_task(self) -> None:
        os.makedirs("data/TestDataset/default", exist_ok=True)
        with pytest.raises(ValueError):
            MockBaseInvalidDataset(**self._mock_dataset_kwargs())

    @pytest.mark.parametrize("path", ["data", "data/TestDataset"])
    def test_invalid_path(self, path: str) -> None:
        os.makedirs(path, exist_ok=True)
        with pytest.raises(ValueError):
            BaseClassificationDataset(**self._mock_dataset_kwargs())

    def test_invalid_stratify(self) -> None:
        self._mock_dataframes("data/TestDataset")
        kwargs = self._mock_dataset_kwargs()
        kwargs["stratify"] = ["invalid"]
        with pytest.raises(ValueError):
            BaseClassificationDataset(**kwargs)

    def test_invalid_mlc_stratify(self) -> None:
        self._mock_dataframes(
            "data/TestDataset",
            target_type="ml-classification",
        )
        kwargs = self._mock_dataset_kwargs()
        kwargs["metrics"] = ["autrainer.metrics.MLAccuracy"]
        kwargs["tracking_metric"] = "autrainer.metrics.MLAccuracy"
        kwargs["target_column"] = [f"target_{i}" for i in range(10)]
        kwargs["stratify"] = ["target_1", "target_2"]
        with pytest.raises(ValueError):
            BaseMLClassificationDataset(**kwargs)

    @pytest.mark.parametrize("threshold", [-0.01, 1.1])
    def test_invalid_mlc_threshold(self, threshold: float) -> None:
        self._mock_dataframes(
            "data/TestDataset",
            target_type="ml-classification",
        )
        kwargs = self._mock_dataset_kwargs()
        kwargs["metrics"] = ["autrainer.metrics.MLAccuracy"]
        kwargs["tracking_metric"] = "autrainer.metrics.MLAccuracy"
        kwargs["target_column"] = [f"target_{i}" for i in range(10)]
        kwargs["threshold"] = threshold
        with pytest.raises(ValueError):
            BaseMLClassificationDataset(**kwargs)

    @pytest.mark.parametrize(
        "target_column",
        ["target_1", [], ["target_1", "target_100"]],
    )
    def test_invalid_mlc_target_column(
        self, target_column: Union[str, List[str]]
    ) -> None:
        self._mock_dataframes(
            "data/TestDataset",
            target_type="ml-classification",
        )
        kwargs = self._mock_dataset_kwargs()
        kwargs["metrics"] = ["autrainer.metrics.MLAccuracy"]
        kwargs["tracking_metric"] = "autrainer.metrics.MLAccuracy"
        kwargs["target_column"] = target_column
        with pytest.raises(ValueError):
            BaseMLClassificationDataset(**kwargs)

    def test_classification(self) -> None:
        self._mock_dataframes("data/TestDataset")
        self._mock_data("data/TestDataset", (101, 64))
        data = BaseClassificationDataset(**self._mock_dataset_kwargs())
        self._test_data(data, 10, (4,))

    def test_mlc(self) -> None:
        self._mock_dataframes(
            "data/TestDataset",
            target_type="ml-classification",
        )
        self._mock_data("data/TestDataset", (101, 64))
        kwargs = self._mock_dataset_kwargs()
        kwargs["metrics"] = ["autrainer.metrics.MLAccuracy"]
        kwargs["tracking_metric"] = "autrainer.metrics.MLAccuracy"
        kwargs["target_column"] = [f"target_{i}" for i in range(10)]
        data = BaseMLClassificationDataset(**kwargs)
        self._test_data(data, 10, (4, 10))

    def test_regression(self) -> None:
        self._mock_dataframes("data/TestDataset", target_type="regression")
        self._mock_data("data/TestDataset", (101, 64))
        kwargs = self._mock_dataset_kwargs()
        kwargs["metrics"] = ["autrainer.metrics.MSE"]
        kwargs["tracking_metric"] = "autrainer.metrics.MSE"
        data = BaseRegressionDataset(**kwargs)
        self._test_data(data, 1, (4,))

    def test_mtr(self) -> None:
        self._mock_dataframes("data/TestDataset", target_type="mt-regression")
        self._mock_data("data/TestDataset", (101, 64))
        kwargs = self._mock_dataset_kwargs()
        kwargs["metrics"] = ["autrainer.metrics.MSE"]
        kwargs["tracking_metric"] = "autrainer.metrics.MSE"
        kwargs["target_column"] = [f"target_{i}" for i in range(10)]
        data = BaseMTRegressionDataset(**kwargs)
        self._test_data(data, 10, (4, 10))

    def test_multiple_workers(self) -> None:
        self._mock_dataframes("data/TestDataset")
        self._mock_data("data/TestDataset", (101, 64))
        train_loader_kwargs = {"num_workers": 2}
        data = BaseClassificationDataset(**self._mock_dataset_kwargs())
        data._generator.manual_seed(0)
        loader = iter(data.create_train_loader(4, **train_loader_kwargs))
        (x1, *_), (x2, *_) = next(loader), next(loader)
        data._generator.manual_seed(0)
        loader = iter(data.create_train_loader(4, **train_loader_kwargs))
        (x3, *_), (x4, *_) = next(loader), next(loader)
        assert torch.allclose(x1, x3), "Should be equal."
        assert torch.allclose(x2, x4), "Should be equal."

    def _test_data(
        self,
        data: AbstractDataset,
        output_dim: str,
        y_shape: Tuple[int, ...],
    ) -> None:
        assert data.output_dim == output_dim, f"Should be {output_dim}."
        assert isinstance(data.df_dev, pd.DataFrame), "Should be a DataFrame."
        assert isinstance(data.df_test, pd.DataFrame), "Should be a DataFrame."
        assert isinstance(
            data.target_transform,
            AbstractTargetTransform,
        ), "Should be an instance of AbstractTargetTransform."

        assert isinstance(
            data.train_dataset, torch.utils.data.Dataset
        ), "Should be an instance of Dataset."
        assert isinstance(
            data.dev_dataset, torch.utils.data.Dataset
        ), "Should be an instance of Dataset."
        assert isinstance(
            data.test_dataset, torch.utils.data.Dataset
        ), "Should be an instance of Dataset."

        assert len(data.train_dataset) == 10, "Should be 10."
        assert len(data.dev_dataset) == 10, "Should be 10."
        assert len(data.test_dataset) == 10, "Should be 10."

        train_loader = data.create_train_loader(4)
        dev_loader = data.create_dev_loader(4)
        test_loader = data.create_test_loader(4)
        assert isinstance(
            train_loader, torch.utils.data.DataLoader
        ), "Should be an instance of DataLoader."
        assert isinstance(
            dev_loader, torch.utils.data.DataLoader
        ), "Should be an instance of DataLoader."
        assert isinstance(
            test_loader, torch.utils.data.DataLoader
        ), "Should be an instance of DataLoader."

<<<<<<< HEAD
        for loader in [train_loader, dev_loader, test_loader]:
            x, y, _ = next(iter(loader))
            assert x.shape == (4, 101, 64), "Should be (4, 101, 64)."
            assert y.shape == y_shape, f"Should be {y_shape}."
=======
        for loader in [data.train_loader, data.dev_loader, data.test_loader]:
            x = next(iter(loader))
            assert x.features.shape == (4, 101, 64), "Should be (4, 101, 64)."
            assert x.target.shape == y_shape, f"Should be {y_shape}."
>>>>>>> e7170d1f


class TestAIBO(BaseIndividualTempDir):
    @staticmethod
    def _mock_dataframes(
        path: str,
        index_column: str = "file",
        target_column: str = "target",
        file_type: str = "npy",
        num_files: int = 10,
        task: str = "2cl",
    ) -> None:
        os.makedirs(os.path.join(path, "default"), exist_ok=True)
        df = pd.DataFrame()
        random.seed(42)

        def school() -> str:
            if random.random() < 0.5:
                return "Ohm"
            else:
                return "Mont"

        df["id"] = [f"{school()}_file{i}" for i in range(num_files)]
        df[index_column] = df["id"].apply(lambda x: f"{x}.{file_type}")
        df[target_column] = [i % 10 for i in range(num_files)]

        name = f"chunk_labels_{task}_corpus.txt"
        df.to_csv(os.path.join(path, name), index=False, header=None, sep=" ")

    @staticmethod
    def _mock_data(
        path: str,
        shape: Tuple[int, ...],
        features_subdir: str = "default",
        task: str = "2cl",
    ) -> None:
        name = f"chunk_labels_{task}_corpus.txt"
        df = pd.read_csv(os.path.join(path, name), header=None, sep=" ")
        for filename in df[0]:
            np.save(
                os.path.join(path, features_subdir, filename),
                np.random.rand(*shape),
            )

    @staticmethod
    def _mock_dataset_kwargs() -> dict:
        return {
            "path": "data/TestDataset",
            "features_subdir": "default",
            "seed": 42,
            "metrics": ["autrainer.metrics.Accuracy"],
            "tracking_metric": "autrainer.metrics.Accuracy",
            "index_column": "file",
            "target_column": "class",
            "file_type": "npy",
            "file_handler": "autrainer.datasets.utils.NumpyFileHandler",
        }

    def test_invalid_aibo_task(self) -> None:
        with pytest.raises(ValueError):
            AIBO(aibo_task="invalid", **self._mock_dataset_kwargs())

    @pytest.mark.parametrize("aibo_task", ["2cl", "5cl"])
    def test_load_dataframes(self, aibo_task: str) -> None:
        self._mock_dataframes(
            "data/TestDataset",
            task=aibo_task,
        )
        AIBO(**self._mock_dataset_kwargs(), aibo_task=aibo_task)


class TestEDANSA2019(BaseIndividualTempDir):
    def test_invalid_target_column(self) -> None:
        TestBaseDatasets._mock_dataframes(
            "data/TestDataset", target_type="ml-classification"
        )
        kwargs = TestBaseDatasets._mock_dataset_kwargs()
        kwargs["metrics"] = ["autrainer.metrics.MLAccuracy"]
        kwargs["tracking_metric"] = "autrainer.metrics.MLAccuracy"
        kwargs["target_column"] = ["target_1", "target_2"]
        with pytest.raises(ValueError):
            EDANSA2019(**kwargs)


class TestDCASE2016Task1(BaseIndividualTempDir):
    @pytest.mark.parametrize("fold", [-1, 0, 5, 6])
    def test_invalid_fold(self, fold: int) -> None:
        with pytest.raises(ValueError):
            DCASE2016Task1(
                **TestBaseDatasets._mock_dataset_kwargs(),
                fold=fold,
            )

    def test_load_dataframes(self) -> None:
        TestBaseDatasets._mock_dataframes(
            "data/TestDataset",
            output_files=["fold1_train", "fold1_evaluate", "test"],
        )
        DCASE2016Task1(**TestBaseDatasets._mock_dataset_kwargs(), fold=1)


class TestDCASE2018Task3(BaseIndividualTempDir):
    @pytest.mark.parametrize("split", [-0.01, 1.0, 1.1])
    def test_invalid_dev_split(self, split: float) -> None:
        with pytest.raises(ValueError):
            DCASE2018Task3(
                **TestBaseDatasets._mock_dataset_kwargs(),
                dev_split=split,
            )

    def test_load_dataframes(self) -> None:
        TestBaseDatasets._mock_dataframes(
            "data/TestDataset",
            output_files=["train", "test"],
        )
        data = DCASE2018Task3(
            **TestBaseDatasets._mock_dataset_kwargs(),
            dev_split=0.2,
        )
        assert len(data.train_dataset) == 8, "Should be 8."
        assert len(data.dev_dataset) == 2, "Should be 2."
        assert len(data.test_dataset) == 10, "Should be 10."


class TestDCASE2020Task1A(BaseIndividualTempDir):
    targets = [
        "airport",
        "shopping_mall",
        "metro_station",
        "park",
        "bus",
        "metro",
        "tram",
        "airport",
        "shopping_mall",
        "metro_station",
    ]

    def _mock_dcase2020_columns(self, replace_targets: bool = False) -> None:
        for subset in ["train", "test"]:
            df = pd.read_csv(f"data/TestDataset/{subset}.csv")
            df["location"] = [f"loc{i%5}" for i in range(len(df))]
            df["city"] = [f"city{i%3}" for i in range(len(df))]
            df["device"] = [f"device{i%2}" for i in range(len(df))]
            if replace_targets:
                df["target"] = self.targets
            df.to_csv(f"data/TestDataset/{subset}.csv", index=False)

    def test_invalid_scene_category(self) -> None:
        with pytest.raises(ValueError):
            DCASE2020Task1A(
                **TestBaseDatasets._mock_dataset_kwargs(),
                scene_category="invalid",
            )

    def test_dev_split(self) -> None:
        TestBaseDatasets._mock_dataframes(
            "data/TestDataset",
            output_files=["train", "test"],
        )
        self._mock_dcase2020_columns()
        data = DCASE2020Task1A(
            **TestBaseDatasets._mock_dataset_kwargs(),
            dev_split=0.2,
        )
        assert len(data.train_dataset) < 10, "Should be less than 10."
        assert len(data.dev_dataset) > 0, "Should be greater than 0."
        assert len(data.test_dataset) == 10, "Should be 10."

    def test_exclude_cities(self) -> None:
        TestBaseDatasets._mock_dataframes(
            "data/TestDataset",
            output_files=["train", "test"],
        )
        self._mock_dcase2020_columns()
        data = DCASE2020Task1A(
            **TestBaseDatasets._mock_dataset_kwargs(),
            exclude_cities=["city1"],
        )
        assert len(data.train_dataset) == 7, "Should be 7."
        assert len(data.dev_dataset) == 10, "Should be 10."
        assert len(data.test_dataset) == 10, "Should be 10."

    def test_filter_category(self) -> None:
        TestBaseDatasets._mock_dataframes(
            "data/TestDataset",
            output_files=["train", "test"],
        )
        self._mock_dcase2020_columns(replace_targets=True)
        data = DCASE2020Task1A(
            **TestBaseDatasets._mock_dataset_kwargs(),
            scene_category="indoor",
        )
        assert len(data.train_dataset) == 6, "Should be 6."
        assert len(data.dev_dataset) == 6, "Should be 6."
        assert len(data.test_dataset) == 6, "Should be 6."


class TestEmoDB(BaseIndividualTempDir):
    def test_load_dataframes(self) -> None:
        TestBaseDatasets._mock_dataframes(
            "data/TestDataset",
            output_files=["metadata"],
        )
        df = pd.read_csv("data/TestDataset/metadata.csv")
        df["speaker"] = [f"{i%3}" for i in range(len(df))]
        df.to_csv("data/TestDataset/metadata.csv", index=False)
        data = EmoDB(
            **TestBaseDatasets._mock_dataset_kwargs(),
            train_speakers=[0],
            test_speakers=[1],
            dev_speakers=[2],
        )
        assert len(data.train_dataset) == 4, "Should be 4."
        assert len(data.dev_dataset) == 3, "Should be 3."
        assert len(data.test_dataset) == 3, "Should be 3."


class TestSpeechCommands(BaseIndividualTempDir):
    def test_load_dataframes(self) -> None:
        TestBaseDatasets._mock_dataframes(
            "data/TestDataset",
            output_files=["train", "dev", "test"],
        )
        data = SpeechCommands(**TestBaseDatasets._mock_dataset_kwargs())

        assert len(data.train_dataset) == 10, "Should be 10."
        assert len(data.dev_dataset) == 10, "Should be 10."
        assert len(data.test_dataset) == 10, "Should be 10."


class TestToyDataset(BaseIndividualTempDir):
    def _mock_toy_dataset_kwargs(self) -> dict:
        return {
            "task": "classification",
            "size": 100,
            "num_targets": 10,
            "feature_shape": (101, 64),
            "dev_split": 0.2,
            "test_split": 0.2,
            "seed": 42,
            "metrics": ["autrainer.metrics.Accuracy"],
            "tracking_metric": "autrainer.metrics.Accuracy",
        }

    def test_invalid_task(self) -> None:
        with pytest.raises(ValueError):
            kwargs = self._mock_toy_dataset_kwargs()
            kwargs["task"] = "invalid"
            ToyDataset(**kwargs)

    @pytest.mark.parametrize(
        "dev_split, test_split",
        [(0.6, 0.5), (0.2, 0.8), (0.8, 0.2)],
    )
    def test_invalid_splits(self, dev_split: float, test_split: float) -> None:
        kwargs = self._mock_toy_dataset_kwargs()
        kwargs["dev_split"] = dev_split
        kwargs["test_split"] = test_split
        with pytest.raises(ValueError):
            ToyDataset(**kwargs)

    def test_invalid_dtype(self) -> None:
        with pytest.raises(ValueError):
            ToyDataset(
                **self._mock_toy_dataset_kwargs(),
                dtype="invalid",
            )

    @pytest.mark.parametrize("size", [-1, 0, 1, 2, 3])
    def test_invalid_size(self, size: int) -> None:
        kwargs = self._mock_toy_dataset_kwargs()
        kwargs["size"] = size
        with pytest.raises(ValueError):
            ToyDataset(**kwargs).df_train

    @staticmethod
    def _test_data_shapes(
        data: AbstractDataset,
        y_shape: Tuple[int, ...],
    ) -> None:
        assert len(data.train_dataset) == 60, "Should be 60."
        assert len(data.dev_dataset) == 20, "Should be 20."
        assert len(data.test_dataset) == 20, "Should be 20."

<<<<<<< HEAD
        x, y, _ = next(iter(data.create_train_loader(4)))
        assert x.shape == (4, 101, 64), "Should be (4, 101, 64)."
        assert y.shape == y_shape, f"Should be {y_shape}."
=======
        x = next(iter(data.train_loader))
        assert x.features.shape == (4, 101, 64), "Should be (4, 101, 64)."
        assert x.target.shape == y_shape, f"Should be {y_shape}."
>>>>>>> e7170d1f

    @pytest.mark.parametrize("dtype", ["float32", "uint8"])
    def test_dtype(self, dtype: str) -> None:
        kwargs = self._mock_toy_dataset_kwargs()
        data = ToyDataset(**kwargs, dtype=dtype)
        self._test_data_shapes(data, (4,))

    def test_classification(self) -> None:
        data = ToyDataset(**self._mock_toy_dataset_kwargs())
        self._test_data_shapes(data, (4,))
        assert data.output_dim == 10, "Should be 10."

    def test_mlc(self) -> None:
        kwargs = self._mock_toy_dataset_kwargs()
        kwargs["task"] = "ml-classification"
        kwargs["metrics"] = ["autrainer.metrics.MLAccuracy"]
        kwargs["tracking_metric"] = "autrainer.metrics.MLAccuracy"
        data = ToyDataset(**kwargs)
        self._test_data_shapes(data, (4, 10))
        assert data.output_dim == 10, "Should be 10."

    def test_regression(self) -> None:
        kwargs = self._mock_toy_dataset_kwargs()
        kwargs["task"] = "regression"
        kwargs["metrics"] = ["autrainer.metrics.MSE"]
        kwargs["tracking_metric"] = "autrainer.metrics.MSE"
        data = ToyDataset(**kwargs)
        self._test_data_shapes(data, (4,))
        assert data.output_dim == 1, "Should be 1."

    def test_mtr(self) -> None:
        kwargs = self._mock_toy_dataset_kwargs()
        kwargs["task"] = "mt-regression"
        kwargs["metrics"] = ["autrainer.metrics.MSE"]
        kwargs["tracking_metric"] = "autrainer.metrics.MSE"
        data = ToyDataset(**kwargs)
        self._test_data_shapes(data, (4, 10))
        assert data.output_dim == 10, "Should be 10."<|MERGE_RESOLUTION|>--- conflicted
+++ resolved
@@ -273,17 +273,10 @@
             test_loader, torch.utils.data.DataLoader
         ), "Should be an instance of DataLoader."
 
-<<<<<<< HEAD
         for loader in [train_loader, dev_loader, test_loader]:
-            x, y, _ = next(iter(loader))
-            assert x.shape == (4, 101, 64), "Should be (4, 101, 64)."
-            assert y.shape == y_shape, f"Should be {y_shape}."
-=======
-        for loader in [data.train_loader, data.dev_loader, data.test_loader]:
             x = next(iter(loader))
             assert x.features.shape == (4, 101, 64), "Should be (4, 101, 64)."
             assert x.target.shape == y_shape, f"Should be {y_shape}."
->>>>>>> e7170d1f
 
 
 class TestAIBO(BaseIndividualTempDir):
@@ -569,15 +562,9 @@
         assert len(data.dev_dataset) == 20, "Should be 20."
         assert len(data.test_dataset) == 20, "Should be 20."
 
-<<<<<<< HEAD
-        x, y, _ = next(iter(data.create_train_loader(4)))
-        assert x.shape == (4, 101, 64), "Should be (4, 101, 64)."
-        assert y.shape == y_shape, f"Should be {y_shape}."
-=======
-        x = next(iter(data.train_loader))
+        x = next(iter(data.create_train_loader(4)))
         assert x.features.shape == (4, 101, 64), "Should be (4, 101, 64)."
         assert x.target.shape == y_shape, f"Should be {y_shape}."
->>>>>>> e7170d1f
 
     @pytest.mark.parametrize("dtype", ["float32", "uint8"])
     def test_dtype(self, dtype: str) -> None:
